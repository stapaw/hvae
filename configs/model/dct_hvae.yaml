--- conflicted
+++ resolved
@@ -1,17 +1,11 @@
 _target_: hvae.models.DCTHVAE
 img_size: 32
 in_channels: 3
-<<<<<<< HEAD
-channels: [16,32,64]
-latent_dim: 8
-beta: 1.0
-=======
 channels: [16, 32, 64]
 latent_dim: 16
 gamma: 0.5
 beta: 0.5
 k: 8
->>>>>>> 6f11a9b8
 lr: 0.004
 residual: false
 num_classes: ${dataset.num_classes}